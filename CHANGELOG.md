# CHANGELOG

## 1.0.0
 - Move all box2d related code and examples to the flame_box2d repo
 - Rename Animation to SpriteAnimation
 - Create extension of Vector2 and unify all tuples to use that class
 - Remove Position class in favor of new Vector2 extension
 - Remove Box2D as a dependency
 - Rebuild of Images, Sprite and SpriteAnimation initialization
 - Use isRelative on effects
 - Use Vector2 for position and size on PositionComponent
<<<<<<< HEAD
 - Removing all deprecated methods
=======
 - Rename `resize` method on components to `onGameResize`
 - Make `Resizable` have a `gameSize` property instead of `size`
>>>>>>> 5a11015c

## [next]
 - Fix spriteAsWidget deprecation message

## 0.27.0
 - Improved the accuracy of the `FPSCounter` by using Flutter's internal frame timings.
 - Adding MouseMovementDetector
 - Adding ScrollDetector
 - Fixes BGM error
 - Adding Isometric Tile Maps

## 0.26.0
 - Improving Flame image auto cache
 - Fix bug in the Box2DGame's add and addLater method , when the Component extends BodyComponent and mixin HasGameRef or other mixins ,the mixins will not be set correctly

## 0.25.0
 - Externalizing Tiled support to its own package `flame_tiled`
 - Preventing some crashs that could happen on web when some methods were called
 - Add mustCallSuper to BaseGame `update` and `render` methods
 - Moved FPS code from BaseGame to a mixin, BaseGame uses the new mixin.
 - Deprecate flare API in favor of the package `flame_flare`

## 0.24.0
 - Outsourcing SVG support to an external package
 - Adding MemoryCache class
 - Fixing games crashes on Web
 - Update tiled dependency to 0.6.0 (objects' properties are now double)

## 0.23.0
 - Add Joystick Component
 - Adding BaseGame#markToRemove
 - Upgrade tiled and flutter_svg dependencies
 - onComplete callback for effects
 - Adding Layers
 - Update tiled dep to 0.5.0 and add support for rotation with improved api

## 0.22.1
 - Fix Box2DComponent render priority
 - Fix PositionComponentEffect drifting
 - Add possibility to combine effects
 - Update to newest box2d_flame which fixes torque bug
 - Adding SpriteSheet.fromImage

## 0.22.0
 - Fixing BaseGame tap detectors issues
 - Adding SpriteWidget
 - Adding AnimationWidget
 - Upgrade Flutter SVG to fix for flame web
 - Add linting to all the examples
 - Run linting only on affected and changed examples
 - Add SequenceEffect
 - Fixed bug with travelTime in RotateEffect

## 0.21.0
- Adding AssetsCache.readBinaryFile
- Splitting debugMode from recordFps mode
- Adding support for multi touch tap and drag events
- Fix animations example
- Add possibility for infinite and alternating effects
- Add rotational effect for PositionComponents

## 0.20.2
- Fix text component bug with anchor being applied twice

## 0.20.1
- Adding method to load image bases on base64 data url.
- Fix Box2DGame to follow render priority
- Fix games trying to use gameRef inside the resize function

## 0.20.0
- Refactor game.dart classes into separate files
- Adding a GameLoop class which uses a Ticker for updating game
- Adding sprites example
- Made BaseGame non-abstract and removed SimpleGame
- Adding SpriteButton Widget
- Added SpriteBatch API, which renders sprites effectively using Canvas.drawAtlas
- Introducing basic effects API, including MoveEffect and ScaleEffect
- Adding ContactCallback controls in Box2DGame

## 0.19.1
 - Bump AudioPlayers version to allow for web support
 - Adding Game#pauseEngine and Game#resumeEngine methods
 - Removing FlameBinding since it isn't used and clashes with newest flutter

## 0.19.0
 - Fixing component lifecycle calls on BaseGame#addLater
 - Fixing Component#onDestroy, which was been called multiple times sometimes
 - Fixing Widget Overlay usage over many game instances

## 0.18.3
- Adding Component#onDestroy
- Adding Keyboard events API
- Adding Box2DGame, an extension of BaseGame to simplify lifecycle of Box2D components
- Add onAnimateComplete for Animation (thanks @diegomgarcia)
- Adding AnimationComponent#overridePaint
- Adding SpriteComponent#overridePaint
- Updating AudioPlayers to enable Web Audio support

## 0.18.2
- Add loop for AnimationComponent.sequenced() (thanks @wenxiangjiang)
- TextComponent optimization (thanks @Gericop)
- Adding Component#onMount
- Check if chidren are loaded before rendering on ComposedComponent (thanks @wenxiangjiang)
- Amend type for width and height properties on Animation.sequenced (thanks @wenxiangjiang)
- Fixing Tapable position checking
- Support line feed when create animation from a single image source (thanks @wenxiangjiang)
- Fixing TextBoxComponent start/end of line bugs (thanks @kurtome)
- Prevent widgets overlay controller from closing when in debug mode


## 0.18.1
- Expose stepTime paramter from the Animation class to the animation component
- Updated versions for bugfixes + improved macOS support. (thanks @flowhorn)
- Update flutter_svg to 0.17.1 (thanks @flowhorn)
- Update audioplayers to 0.14.0 (thanks @flowhorn)
- Update path_provider to 1.6.0 (thanks @flowhorn)
- Update ordered_set to 1.1.5 (thanks @flowhorn)

## 0.18.0
- Improving FlareComponent API and updating FlareFlutter dependency
- Adding HasWidgetsOverlay mixin
- Adding NineTileBox widget

## 0.17.4
- Fixing compilations errors regarding changes on `box2_flame`
- Add splash screen docs

## 0.17.3
- Tweaking text box rendering to reduce pixelated text (thanks, @kurtome)
- Adding NineTileBox component

## 0.17.2
- Added backgroundColor method for overriding the game background (thanks @wolfenrain)
- Update AudioPlayers version to 0.13.5
- Bump SVG dependency plus fix example app

## 0.17.1
- Added default render function for Box2D ChainShape
- Adding TimerComponent
- Added particles subsystem (thanks @av)

## 0.17.0
- Fixing FlareAnimation API to match convention
- Fixing FlareComponent renderization
- New GestureDetector API to Game

## 0.16.1
- Added `Bgm` class for easy looping background music management.
- Added options for flip rendering of PositionComponents easily (horizontal and vertical).

## 0.16.0
- Improve our mixin structure (breaking change)
- Adds HasGameRef mixin
- Fixes for ComposedComponent (for tapables and other apis using preAdd)
- Added no-parameter alias functions for setting the game's orientation.
- Prevent double completion on onMetricsChanged callback

## 0.15.2
- Exposing tile objects on TiledComponent (thanks @renatoferreira656)
- Adding integrated API for taps on Game class and adding Tapeables mixin for PositionComponents

## 0.15.1
- Bumped version of svg dependency
- Fixed warnings

## 0.15.0
- Refactoring ParallaxComponent (thanks @spydon)
- Fixing flare animation with embed images
- Adding override paint parameter to Sprite, and refactoring it have named optional parameters

## 0.14.2
- Refactoring BaseGame debugMode
- Adding SpriteSheet class
- Adding Flame.util.spriteAsWidget
- Fixing AnimationComponent.empty()
- Fixing FlameAudio.loopLongAudio

## 0.14.1
- Fixed build on travis
- Updated readme badges
- Fixed changelog
- Fixed warning on audiopool, added audiopool example in docs

## 0.14.0
- Adding Timer#isRunning method
- Adding Timer#progress getter
- Updating Flame to work with Flutter >= 1.6.0

## 0.13.1
- Adding Timer utility class
- Adding `destroyOnFinish` flag for AnimationComponent
- Fixing release mode on examples that needed screen size
- Bumping dependencies versions (audioplayers and path_provider)

## 0.13.0
- Downgrading flame support to stable channel.

## 0.12.2
- Added more functionality to the Position class (thanks, @illiapoplawski)

## 0.12.1
- Fixed PositionComponent#setByRect to comply with toRect (thanks, @illiapoplawski)

## 0.12.0
- Updating flutter_svg and pubspec to support the latest flutter version (1.6.0)
- Adding Flare Support
- Fixing PositionComponent#toRect which was not considering the anchor property (thanks, @illiapoplawski)

## [0.11.2]
- Fixed bug on animatons with a single frame
- Fixed warning on using specific version o flutter_svg on pubspec
- ParallaxComponent is not abstract anymore, as it does not include any abstract method
- Added some functionality to Position class

## [0.11.1]
- Fixed lack of paint update when using AnimationAsWidget as pointed in #78
- Added travis (thanks, @renancarujo)

## [0.11.0]
- Implementing low latency api from audioplayers (breaking change)
- Improved examples by adding some instructions on how to run
- Add notice on readme about the channel
- Upgrade path_provider to fix conflicts

## [0.10.4]
- Fix breaking change on svg plugin

## [0.10.3]
- Svg support
- Adding `Animation#reversed` allowing a new reversed animation to be created from an existing animation.
- Fix games inside regular apps when the component is inside a sliver
- Support asesprite animations

## [0.10.2]
- Fixed some warnings and formatting

## [0.10.1]
- Fixes some typos
- Improved docs
- Extracted gamepads to a new lib, lots of improvements there (thanks, @erickzanardo)
- Added more examples and an article

## [0.10.0]
- Fixing a few minor bugs, typos, improving docs
- Adding the Palette concept: easy access to white and black colors/paints, create your palette to keep your game organized.
- Adding the Anchor concept: specify where thins should anchor, added to PositionComponent and to the new text releated features.
- Added a whole bunch of text related components: TextConfig allows you to easily define your typography information, TextComponent allows for easy rendering of stuff and TextBox can make sized texts and also typing effects.
- Improved Utils to have better and more concise APIs, removed unused stuff.
- Adding TiledComponent to integrate with tiled

## [0.9.5]
- Add `elapsed` property to Animation (thanks, @ianliu)
- Fixed minor typo on documentation

## [0.9.4]
- Bumps audioplayers version

## [0.9.3]
- Fixes issue when switching between games where new game would not attach

## [0.9.2]
- Fixes to work with Dart 2.1

## [0.9.1]
- Updated audioplayers and box2d to fix bugs

## [0.9.0]
- Several API changes, using new audioplayers 0.6.x

## [0.8.4]
- Added more consistent APIs and tests

## [0.8.3]
- Need to review audioplayers 0.5.x

## [0.8.2]
- Added better documentation, tutorials and examples
- Minor tweaks in the API
- New audioplayers version

## [0.8.1]
- The Components Overhaul Update: This is major update, even though we are keeping things in alpha (version 0.*)
- Several major upgrades regarding the component system, new component types, Sprites and SpriteSheets, better image caching, several improvements with structure, a BaseGame, a new Game as a widget, that allows you to embed inside apps and a stop method. More minor changes.

## [0.6.1]
 - Bump required dart version

## [0.6.0]
 - Adding audio suport for iOS (bumping audioplayers version)

## [0.5.0]
 - Adding a text method to Util to more easily render a Paragraph

## [0.4.0]
 - Upgraded AudioPlayers, added method to disable logging
 - Created PositionComponent with some useful methods
 - A few refactorings

## [0.3.0]
 - Added a pre-load method for Audio module

## [0.2.0]
 - Added a loop method for playing audio on loop
 - Added the option to make rectangular SpriteComponents, not just squares

## [0.1.0]
 - First release, basic utilities<|MERGE_RESOLUTION|>--- conflicted
+++ resolved
@@ -9,12 +9,9 @@
  - Rebuild of Images, Sprite and SpriteAnimation initialization
  - Use isRelative on effects
  - Use Vector2 for position and size on PositionComponent
-<<<<<<< HEAD
  - Removing all deprecated methods
-=======
  - Rename `resize` method on components to `onGameResize`
  - Make `Resizable` have a `gameSize` property instead of `size`
->>>>>>> 5a11015c
 
 ## [next]
  - Fix spriteAsWidget deprecation message
