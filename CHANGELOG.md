--- conflicted
+++ resolved
@@ -1,11 +1,8 @@
 # CHANGELOG
 
 ## [next]
-<<<<<<< HEAD
- - Adding SpriteButton Widget
-=======
+- Adding SpriteButton Widget
 - Added SpriteBatch API, which renders sprites effectively using Canvas.drawAtlas
->>>>>>> aaf03a33
 
 ## 0.19.1
  - Bump AudioPlayers version to allow for web support
