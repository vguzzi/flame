# CHANGELOG

## [next]
<<<<<<< HEAD
 - Add Joystick Component
=======
 - Adding BaseGame#markToRemove
>>>>>>> a482c4b9
 - Upgrade tiled and flutter_svg dependencies

## 0.22.1
 - Fix Box2DComponent render priority
 - Fix PositionComponentEffect drifting
 - Add possibility to combine effects
 - Update to newest box2d_flame which fixes torque bug
 - Adding SpriteSheet.fromImage

## 0.22.0
 - Fixing BaseGame tap detectors issues
 - Adding SpriteWidget
 - Adding AnimationWidget
 - Upgrade Flutter SVG to fix for flame web
 - Add linting to all the examples
 - Run linting only on affected and changed examples
 - Add SequenceEffect
 - Fixed bug with travelTime in RotateEffect

## 0.21.0
- Adding AssetsCache.readBinaryFile
- Splitting debugMode from recordFps mode
- Adding support for multi touch tap and drag events
- Fix animations example
- Add possibility for infinite and alternating effects
- Add rotational effect for PositionComponents

## 0.20.2
- Fix text component bug with anchor being applied twice

## 0.20.1
- Adding method to load image bases on base64 data url.
- Fix Box2DGame to follow render priority
- Fix games trying to use gameRef inside the resize function

## 0.20.0
- Refactor game.dart classes into separate files
- Adding a GameLoop class which uses a Ticker for updating game
- Adding sprites example
- Made BaseGame non-abstract and removed SimpleGame
- Adding SpriteButton Widget
- Added SpriteBatch API, which renders sprites effectively using Canvas.drawAtlas
- Introducing basic effects API, including MoveEffect and ScaleEffect
- Adding ContactCallback controls in Box2DGame

## 0.19.1
 - Bump AudioPlayers version to allow for web support
 - Adding Game#pauseEngine and Game#resumeEngine methods
 - Removing FlameBinding since it isn't used and clashes with newest flutter

## 0.19.0
 - Fixing component lifecycle calls on BaseGame#addLater
 - Fixing Component#onDestroy, which was been called multiple times sometimes
 - Fixing Widget Overlay usage over many game instances

## 0.18.3
- Adding Component#onDestroy
- Adding Keyboard events API
- Adding Box2DGame, an extension of BaseGame to simplify lifecycle of Box2D components
- Add onAnimateComplete for Animation (thanks @diegomgarcia)
- Adding AnimationComponent#overridePaint
- Adding SpriteComponent#overridePaint
- Updating AudioPlayers to enable Web Audio support

## 0.18.2
- Add loop for AnimationComponent.sequenced() (thanks @wenxiangjiang)
- TextComponent optimization (thanks @Gericop)
- Adding Component#onMount
- Check if chidren are loaded before rendering on ComposedComponent (thanks @wenxiangjiang)
- Amend type for width and height properties on Animation.sequenced (thanks @wenxiangjiang)
- Fixing Tapable position checking
- Support line feed when create animation from a single image source (thanks @wenxiangjiang)
- Fixing TextBoxComponent start/end of line bugs (thanks @kurtome)
- Prevent widgets overlay controller from closing when in debug mode


## 0.18.1
- Expose stepTime paramter from the Animation class to the animation component
- Updated versions for bugfixes + improved macOS support. (thanks @flowhorn)
- Update flutter_svg to 0.17.1 (thanks @flowhorn)
- Update audioplayers to 0.14.0 (thanks @flowhorn)
- Update path_provider to 1.6.0 (thanks @flowhorn)
- Update ordered_set to 1.1.5 (thanks @flowhorn)

## 0.18.0
- Improving FlareComponent API and updating FlareFlutter dependency
- Adding HasWidgetsOverlay mixin
- Adding NineTileBox widget

## 0.17.4
- Fixing compilations errors regarding changes on `box2_flame`
- Add splash screen docs

## 0.17.3
- Tweaking text box rendering to reduce pixelated text (thanks, @kurtome)
- Adding NineTileBox component

## 0.17.2
- Added backgroundColor method for overriding the game background (thanks @wolfenrain)
- Update AudioPlayers version to 0.13.5
- Bump SVG dependency plus fix example app

## 0.17.1
- Added default render function for Box2D ChainShape
- Adding TimerComponent
- Added particles subsystem (thanks @av)

## 0.17.0
- Fixing FlareAnimation API to match convention
- Fixing FlareComponent renderization
- New GestureDetector API to Game

## 0.16.1
- Added `Bgm` class for easy looping background music management.
- Added options for flip rendering of PositionComponents easily (horizontal and vertical).

## 0.16.0
- Improve our mixin structure (breaking change)
- Adds HasGameRef mixin
- Fixes for ComposedComponent (for tapables and other apis using preAdd)
- Added no-parameter alias functions for setting the game's orientation.
- Prevent double completion on onMetricsChanged callback

## 0.15.2
- Exposing tile objects on TiledComponent (thanks @renatoferreira656)
- Adding integrated API for taps on Game class and adding Tapeables mixin for PositionComponents

## 0.15.1
- Bumped version of svg dependency
- Fixed warnings

## 0.15.0
- Refactoring ParallaxComponent (thanks @spydon)
- Fixing flare animation with embed images
- Adding override paint parameter to Sprite, and refactoring it have named optional parameters

## 0.14.2
- Refactoring BaseGame debugMode
- Adding SpriteSheet class
- Adding Flame.util.spriteAsWidget
- Fixing AnimationComponent.empty()
- Fixing FlameAudio.loopLongAudio

## 0.14.1
- Fixed build on travis
- Updated readme badges
- Fixed changelog
- Fixed warning on audiopool, added audiopool example in docs

## 0.14.0
- Adding Timer#isRunning method
- Adding Timer#progress getter
- Updating Flame to work with Flutter >= 1.6.0

## 0.13.1
- Adding Timer utility class
- Adding `destroyOnFinish` flag for AnimationComponent
- Fixing release mode on examples that needed screen size
- Bumping dependencies versions (audioplayers and path_provider)

## 0.13.0
- Downgrading flame support to stable channel.

## 0.12.2
- Added more functionality to the Position class (thanks, @illiapoplawski)

## 0.12.1
- Fixed PositionComponent#setByRect to comply with toRect (thanks, @illiapoplawski)

## 0.12.0
- Updating flutter_svg and pubspec to support the latest flutter version (1.6.0)
- Adding Flare Support
- Fixing PositionComponent#toRect which was not considering the anchor property (thanks, @illiapoplawski)

## [0.11.2]
- Fixed bug on animatons with a single frame
- Fixed warning on using specific version o flutter_svg on pubspec
- ParallaxComponent is not abstract anymore, as it does not include any abstract method
- Added some functionality to Position class

## [0.11.1]
- Fixed lack of paint update when using AnimationAsWidget as pointed in #78
- Added travis (thanks, @renancarujo)

## [0.11.0]
- Implementing low latency api from audioplayers (breaking change)
- Improved examples by adding some instructions on how to run
- Add notice on readme about the channel
- Upgrade path_provider to fix conflicts

## [0.10.4]
- Fix breaking change on svg plugin

## [0.10.3]
- Svg support
- Adding `Animation#reversed` allowing a new reversed animation to be created from an existing animation.
- Fix games inside regular apps when the component is inside a sliver
- Support asesprite animations

## [0.10.2]
- Fixed some warnings and formatting

## [0.10.1]
- Fixes some typos
- Improved docs
- Extracted gamepads to a new lib, lots of improvements there (thanks, @erickzanardo)
- Added more examples and an article

## [0.10.0]
- Fixing a few minor bugs, typos, improving docs
- Adding the Palette concept: easy access to white and black colors/paints, create your palette to keep your game organized.
- Adding the Anchor concept: specify where thins should anchor, added to PositionComponent and to the new text releated features.
- Added a whole bunch of text related components: TextConfig allows you to easily define your typography information, TextComponent allows for easy rendering of stuff and TextBox can make sized texts and also typing effects.
- Improved Utils to have better and more concise APIs, removed unused stuff.
- Adding TiledComponent to integrate with tiled

## [0.9.5]
- Add `elapsed` property to Animation (thanks, @ianliu)
- Fixed minor typo on documentation

## [0.9.4]
- Bumps audioplayers version

## [0.9.3]
- Fixes issue when switching between games where new game would not attach

## [0.9.2]
- Fixes to work with Dart 2.1

## [0.9.1]
- Updated audioplayers and box2d to fix bugs

## [0.9.0]
- Several API changes, using new audioplayers 0.6.x

## [0.8.4]
- Added more consistent APIs and tests

## [0.8.3]
- Need to review audioplayers 0.5.x

## [0.8.2]
- Added better documentation, tutorials and examples
- Minor tweaks in the API
- New audioplayers version

## [0.8.1]
- The Components Overhaul Update: This is major update, even though we are keeping things in alpha (version 0.*)
- Several major upgrades regarding the component system, new component types, Sprites and SpriteSheets, better image caching, several improvements with structure, a BaseGame, a new Game as a widget, that allows you to embed inside apps and a stop method. More minor changes.

## [0.6.1]
 - Bump required dart version

## [0.6.0]
 - Adding audio suport for iOS (bumping audioplayers version)

## [0.5.0]
 - Adding a text method to Util to more easily render a Paragraph

## [0.4.0]
 - Upgraded AudioPlayers, added method to disable logging
 - Created PositionComponent with some useful methods
 - A few refactorings

## [0.3.0]
 - Added a pre-load method for Audio module

## [0.2.0]
 - Added a loop method for playing audio on loop
 - Added the option to make rectangular SpriteComponents, not just squares

## [0.1.0]
 - First release, basic utilities<|MERGE_RESOLUTION|>--- conflicted
+++ resolved
@@ -1,11 +1,8 @@
 # CHANGELOG
 
 ## [next]
-<<<<<<< HEAD
  - Add Joystick Component
-=======
  - Adding BaseGame#markToRemove
->>>>>>> a482c4b9
  - Upgrade tiled and flutter_svg dependencies
 
 ## 0.22.1
