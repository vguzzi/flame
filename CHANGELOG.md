--- conflicted
+++ resolved
@@ -6,12 +6,9 @@
  - Create extension of Vector2 and unify all tuples to use that class
  - Remove Position class in favor of new Vector2 extension
  - Remove Box2D as a dependency
-<<<<<<< HEAD
  - Rebuild of Images, Sprite and SpriteAnimation initialization
-=======
  - Use isRelative on effects
  - Use Vector2 for position and size on PositionComponent
->>>>>>> dd7c119e
 
 ## 0.27.0
  - Improved the accuracy of the `FPSCounter` by using Flutter's internal frame timings.
