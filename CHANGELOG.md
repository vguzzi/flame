--- conflicted
+++ resolved
@@ -7,11 +7,8 @@
 - Adding sprites example
 - Made BaseGame non-abstract and removed SimpleGame
 - Adding SpriteButton Widget
-<<<<<<< HEAD
 - Added SpriteBatch API, which renders sprites effectively using Canvas.drawAtlas
 - Introducing basic effects API, including MoveEffect and ScaleEffect
-=======
->>>>>>> 9201cd60
 
 ## 0.19.1
  - Bump AudioPlayers version to allow for web support
