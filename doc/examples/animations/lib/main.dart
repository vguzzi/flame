--- conflicted
+++ resolved
@@ -17,7 +17,6 @@
 }
 
 class MyGame extends BaseGame with TapDetector {
-<<<<<<< HEAD
   Image chopper;
   Image creature;
   SpriteAnimation animation;
@@ -30,34 +29,18 @@
     animation = SpriteAnimation.sequenced(
       chopper,
       4,
-      textureWidth: 48,
-      textureHeight: 48,
+      textureSize: Vector2.all(48),
       stepTime: 0.15,
       loop: true,
     );
   }
-=======
-  final animation = SpriteAnimation.sequenced(
-    'chopper.png',
-    4,
-    textureSize: Vector2.all(48),
-    stepTime: 0.15,
-    loop: true,
-  );
->>>>>>> dd7c119e
 
   void addAnimation(double x, double y) {
     final size = Vector2(291, 178);
 
     final animationComponent = SpriteAnimationComponent.sequenced(
-<<<<<<< HEAD
-      291,
-      178,
+      size,
       creature,
-=======
-      size,
-      'creature.png',
->>>>>>> dd7c119e
       18,
       amountPerRow: 10,
       textureSize: size,
@@ -69,17 +52,10 @@
     animationComponent.position = animationComponent.position - size / 2;
     add(animationComponent);
 
-<<<<<<< HEAD
-    const s = 100.0;
-    final animationComponent2 = SpriteAnimationComponent(s, s, animation);
-    animationComponent2.x = size.x / 2 - s;
-    animationComponent2.y = s;
-=======
     final spriteSize = Vector2.all(100.0);
-    final animationComponent = SpriteAnimationComponent(spriteSize, animation);
-    animationComponent.x = size.x / 2 - spriteSize.x;
-    animationComponent.y = spriteSize.y;
->>>>>>> dd7c119e
+    final animationComponent2 = SpriteAnimationComponent(spriteSize, animation);
+    animationComponent2.x = size.x / 2 - spriteSize.x;
+    animationComponent2.y = spriteSize.y;
 
     final reversedAnimationComponent = SpriteAnimationComponent(
       spriteSize,
