--- conflicted
+++ resolved
@@ -298,13 +298,8 @@
   /// be reused across particles. See example below for more details.
   Particle imageParticle() {
     return ImageParticle(
-<<<<<<< HEAD
-      size: const Size.square(24),
+      size: Vector2.all(24),
       image: images.fromCache('zap.png'),
-=======
-      size: Vector2.all(24),
-      image: Flame.images.loadedFiles['zap.png'].loadedImage,
->>>>>>> 56af29b3
     );
   }
 
@@ -394,13 +389,8 @@
   /// Flame's [Sprite] into the effect.
   Particle spriteParticle() {
     return SpriteParticle(
-<<<<<<< HEAD
       sprite: Sprite(images.fromCache('zap.png')),
-      size: Position.fromOffset(cellSize * .5),
-=======
-      sprite: Sprite('zap.png'),
       size: cellSize * .5,
->>>>>>> 56af29b3
     );
   }
 
@@ -562,24 +552,9 @@
 }
 
 Future<BaseGame> loadGame() async {
-<<<<<<< HEAD
   Flame.initializeWidget();
   final gameSize = await Flame.util.initialDimensions();
-=======
-  Vector2 gameSize;
   WidgetsFlutterBinding.ensureInitialized();
-
-  await Future.wait([
-    Flame.util.initialDimensions().then((size) => gameSize = size),
-    Flame.images.loadAll(const [
-      'zap.png',
-
-      /// Credits to Stumpy Strust from
-      /// https://opengameart.org/content/explosion-sheet
-      'boom3.png',
-    ]),
-  ]);
->>>>>>> 56af29b3
 
   return MyGame(screenSize: gameSize);
 }
